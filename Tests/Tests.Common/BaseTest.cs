--- conflicted
+++ resolved
@@ -583,39 +583,6 @@
             }
         }
 
-<<<<<<< HEAD
-=======
-        protected async Task WaitAsync(Task task, int millisecondsDelay = 5000)
-        {
-            if (Debugger.IsAttached)
-            {
-                millisecondsDelay = 500000;
-            }
-
-            if (this.SystematicTest)
-            {
-                // WhenAny delay is ignored in test mode...
-                int start = Environment.TickCount;
-                while (start + millisecondsDelay > Environment.TickCount && !task.IsCompleted)
-                {
-                    await Task.WhenAny(task, Task.Delay(10));
-                }
-            }
-            else
-            {
-                await Task.WhenAny(task, Task.Delay(millisecondsDelay));
-            }
-
-            if (task.IsFaulted)
-            {
-                // unwrap the AggregateException.
-                throw task.Exception.InnerException;
-            }
-
-            Assert.True(task.IsCompleted);
-        }
-
->>>>>>> 761f1151
         protected void RunWithException<TException>(Action test, Configuration configuration = null)
         {
             configuration = configuration ?? GetConfiguration();
@@ -653,14 +620,6 @@
             }
         }
 
-        protected async Task<TResult> GetResultAsync<TResult>(TaskCompletionSource<TResult> tcs, int millisecondsDelay = 5000)
-        {
-            if (Debugger.IsAttached)
-            {
-                millisecondsDelay = 500000;
-            }
-
-<<<<<<< HEAD
         protected static async Task<T> WaitAsync<T>(SystemTasks.Task<T> task, int millisecondsDelay = 5000)
         {
             if (Debugger.IsAttached)
@@ -691,17 +650,25 @@
                 millisecondsDelay = 500000;
             }
 
-            if (this.SystematicTest)
-            {
-                // The TestEngine will throw a Deadlock exception if this task can't possibly complete.
-                await task;
-            }
-            else
-            {
-                await Task.WhenAny(task, Task.Delay(millisecondsDelay));
-            }
-
-            this.CheckFailure();
+            try
+            {
+                if (this.SystematicTest)
+                {
+                    // The TestEngine will throw a Deadlock exception if this task can't possibly complete.
+                    await task;
+                }
+                else
+                {
+                    await Task.WhenAny(task, Task.Delay(millisecondsDelay));
+                }
+            }
+            catch (AggregateException ae)
+            {
+                // unwrap the AggregateException so unit tests can more easily
+                // Assert.Throws to match a more specific inner exception.
+                throw ae.InnerException;
+            }
+
             Assert.True(task.IsCompleted);
         }
 
@@ -712,23 +679,24 @@
                 millisecondsDelay = 500000;
             }
 
-=======
->>>>>>> 761f1151
             var task = tcs.Task;
-            if (this.SystematicTest)
-            {
-                // The TestEngine will throw a Deadlock exception if this task can't possibly complete.
-                await task;
-            }
-            else
-            {
-                await Task.WhenAny(task, Task.Delay(millisecondsDelay));
-            }
-
-            if (task.IsFaulted)
-            {
-                // unwrap the AggregateException.
-                throw task.Exception.InnerException;
+            try
+            {
+                if (this.SystematicTest)
+                {
+                    // The TestEngine will throw a Deadlock exception if this task can't possibly complete.
+                    await task;
+                }
+                else
+                {
+                    await Task.WhenAny(task, Task.Delay(millisecondsDelay));
+                }
+            }
+            catch (AggregateException ae)
+            {
+                // unwrap the AggregateException so unit tests can more easily
+                // Assert.Throws to match a more specific inner exception.
+                throw ae.InnerException;
             }
 
             Assert.True(task.IsCompleted, string.Format("Task timed out after '{0}' milliseconds", millisecondsDelay));
