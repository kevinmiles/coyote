﻿// Copyright (c) Microsoft Corporation.
// Licensed under the MIT License.

using Microsoft.Coyote.Actors;
using Microsoft.Coyote.Specifications;
using Microsoft.Coyote.Tasks;
using Microsoft.Coyote.Tests.Common.Events;
using Xunit;
using Xunit.Abstractions;

namespace Microsoft.Coyote.SystematicTesting.Tests.Actors
{
<<<<<<< HEAD
    // todo: merge tests from PR 2311
=======
    public class CreateActorIdFromNameTests : Microsoft.Coyote.Production.Tests.Actors.CreateActorIdFromNameTests
    {
        public CreateActorIdFromNameTests(ITestOutputHelper output)
            : base(output)
        {
        }

        public override bool SystematicTest => true;
    }
>>>>>>> 5f530ce9
}<|MERGE_RESOLUTION|>--- conflicted
+++ resolved
@@ -10,9 +10,6 @@
 
 namespace Microsoft.Coyote.SystematicTesting.Tests.Actors
 {
-<<<<<<< HEAD
-    // todo: merge tests from PR 2311
-=======
     public class CreateActorIdFromNameTests : Microsoft.Coyote.Production.Tests.Actors.CreateActorIdFromNameTests
     {
         public CreateActorIdFromNameTests(ITestOutputHelper output)
@@ -22,5 +19,4 @@
 
         public override bool SystematicTest => true;
     }
->>>>>>> 5f530ce9
 }